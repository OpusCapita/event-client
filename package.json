{
  "name": "@opuscapita/event-client",
  "version": "1.0.0",
  "description": "An event client to handle the event system in microservices architecture",
  "main": "src/index.js",
  "scripts": {
    "start": "npm run test-result",
    "test": "npm run setup-consul ; npm run clean && ${NODE_PATH}/.bin/nyc ${NODE_PATH}/.bin/mocha --timeout 50000 -R mocha-junit-reporter",
    "setup-consul": "curl -X PUT -d ${RABBITMQ_USER} http://consul:8500/v1/kv/event-client/mq/user ; curl -X PUT -d ${RABBITMQ_PASS} http://consul:8500/v1/kv/event-client/mq/password",
    "test-raw": "npm run setup-consul ; ${NODE_PATH}/.bin/nodemon --exec ${NODE_PATH}/.bin/mocha --timeout 500000",
<<<<<<< HEAD
=======
    "test-result": "npm run setup-consul ; ${NODE_PATH}/.bin/mocha --timeout 500000",
>>>>>>> 6ec7c0ac
    "clean": "${NODE_PATH}/.bin/rimraf coverage .nyc_output routes",
    "test-coverage": "npm run setup-consul ; ${NODE_PATH}/.bin/nyc --reporter=lcov ${NODE_PATH}/.bin/mocha --timeout 5000 && sed -i 's/\\/home\\/node\\/event-client\\//\\.\\//g' coverage/lcov.info",
    "upload-coverage": "cat ./coverage/lcov.info | ./node_modules/coveralls/bin/coveralls.js"
  },
  "author": "Suresh Varman <suresh.varman@cronj.com>",
  "license": "MIT",
  "dependencies": {
    "amqplib": "^0.5.2",
    "bluebird": "^3.5.1",
    "bluebird-retry": "^0.11.0",
    "extend": "^3.0.1",
    "ocbesbn-config": "^2.2.11",
    "ocbesbn-logger": "^1.0.5"
  },
  "devDependencies": {
    "coveralls": "^2.13.0",
    "mocha": "^3.5.3",
    "mocha-junit-reporter": "^1.13.0",
    "nodemon": "^1.12.1",
    "nyc": "^11.2.1",
    "ocbesbn-db-init": "^1.1.11",
    "ocbesbn-web-init": "^2.2.8"
  }
}<|MERGE_RESOLUTION|>--- conflicted
+++ resolved
@@ -8,10 +8,7 @@
     "test": "npm run setup-consul ; npm run clean && ${NODE_PATH}/.bin/nyc ${NODE_PATH}/.bin/mocha --timeout 50000 -R mocha-junit-reporter",
     "setup-consul": "curl -X PUT -d ${RABBITMQ_USER} http://consul:8500/v1/kv/event-client/mq/user ; curl -X PUT -d ${RABBITMQ_PASS} http://consul:8500/v1/kv/event-client/mq/password",
     "test-raw": "npm run setup-consul ; ${NODE_PATH}/.bin/nodemon --exec ${NODE_PATH}/.bin/mocha --timeout 500000",
-<<<<<<< HEAD
-=======
     "test-result": "npm run setup-consul ; ${NODE_PATH}/.bin/mocha --timeout 500000",
->>>>>>> 6ec7c0ac
     "clean": "${NODE_PATH}/.bin/rimraf coverage .nyc_output routes",
     "test-coverage": "npm run setup-consul ; ${NODE_PATH}/.bin/nyc --reporter=lcov ${NODE_PATH}/.bin/mocha --timeout 5000 && sed -i 's/\\/home\\/node\\/event-client\\//\\.\\//g' coverage/lcov.info",
     "upload-coverage": "cat ./coverage/lcov.info | ./node_modules/coveralls/bin/coveralls.js"
@@ -20,6 +17,7 @@
   "license": "MIT",
   "dependencies": {
     "amqplib": "^0.5.2",
+    "amqplib-retry": "^1.1.7",
     "bluebird": "^3.5.1",
     "bluebird-retry": "^0.11.0",
     "extend": "^3.0.1",
