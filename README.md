<<<<<<< HEAD
# OpusCapita EventClient
=======
# EventClient
>>>>>>> 6b6a8281

This module provides simplified access to the publish/subscribe system provided by Message Queue server. It uses Consul in order to determine the required Message Queue server endpoint and further configurations. To have a look at the full API, please visit the related [wiki page](https://github.com/OpusCapita/event-client/wiki).

### Minimum setup
First got to your local code directory and run:
```
npm install @opuscapita/event-client
```
To go with the minimum setup, you need to have access to a running **Consul server** to get your endpoint configuration for Message Queue server. In addition, a **Message Queue server** is required which has to be registered inside Consul. If Message Queue password **authentication** is required, Consul has to provide the configuration key **{{your-service-name}}/mq/password** where *{{your-service-name}}* is the least name of the directory your code runs in. If authentication is not used, you can set the **consul.mqPasswordKey** to null or false when creating a new instance of EventClient.

If all this is set up, go to you code and add the following lines:

```JS
<<<<<<< HEAD
const EventClient = require('ocbesbn-event-client');
=======
const EventClient = require('@opuscapita/event-client');
>>>>>>> 6b6a8281

var events = new EventClient({ consul : { host : '{{your-consul-host}}' } });

// Subscribe to a channel by name.
events.subscribe('my-channel', console.log).then(() => events.emit('my-channel', 'Hello, world!'));
// - OR -
// Subscribe to a channel by pattern.
events.subscribe('my-channel.#', console.log).then(() => events.emit('my-channel.sub-channel', 'Hello, world!'));

// unsubscribe from a particular key
events.unsubscribe('my-channel');

// unsubscribe from a pattern
events.unsubscribe('my-channel.#');
```

### Default configuration

The default configuration object provides hints about what the module's standard behavior is like.

```JS
{
    serializer : JSON.stringify,
    parser : JSON.parse,
    queueName: configService.serviceName, // name of the service
    consul : {
        host : 'consul',
        mqServiceName  : 'rabbitmq-amqp',
        mqUserKey: 'mq/user',
        mqPasswordKey : 'mq/password'
    },
    consulOverride : {
        host : null,
        port : null,
        username : null,
        password : null
    },
    context : {
    }
}
```<|MERGE_RESOLUTION|>--- conflicted
+++ resolved
@@ -1,8 +1,4 @@
-<<<<<<< HEAD
-# OpusCapita EventClient
-=======
 # EventClient
->>>>>>> 6b6a8281
 
 This module provides simplified access to the publish/subscribe system provided by Message Queue server. It uses Consul in order to determine the required Message Queue server endpoint and further configurations. To have a look at the full API, please visit the related [wiki page](https://github.com/OpusCapita/event-client/wiki).
 
@@ -16,13 +12,9 @@
 If all this is set up, go to you code and add the following lines:
 
 ```JS
-<<<<<<< HEAD
-const EventClient = require('ocbesbn-event-client');
-=======
 const EventClient = require('@opuscapita/event-client');
->>>>>>> 6b6a8281
 
-var events = new EventClient({ consul : { host : '{{your-consul-host}}' } });
+const events = new EventClient({ consul : { host : '{{your-consul-host}}' } });
 
 // Subscribe to a channel by name.
 events.subscribe('my-channel', console.log).then(() => events.emit('my-channel', 'Hello, world!'));
